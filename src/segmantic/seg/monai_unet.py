--- conflicted
+++ resolved
@@ -23,7 +23,7 @@
 from monai.inferers import SlidingWindowInferer, sliding_window_inference
 from monai.losses import DiceLoss
 from monai.metrics import ConfusionMatrixMetric, CumulativeAverage, DiceMetric
-from monai.networks.layers import Norm
+from monai.networks.layers.factories import Norm
 from monai.networks.nets import UNet
 from monai.networks.utils import one_hot
 from monai.transforms import (
@@ -48,6 +48,7 @@
     RandRotated,
     RandZoomd,
     SaveImaged,
+    SpatialPadd,
     VoteEnsembled,
 )
 from monai.transforms.spatial.dictionary import Spacingd
@@ -103,6 +104,7 @@
         channels: Tuple[int, ...] = (16, 32, 64, 128, 256),
         strides: Tuple[int, ...] = (2, 2, 2, 2),
         dropout: float = 0.0,
+        act: str = "PRELU",
     ):
         super().__init__()
 
@@ -117,6 +119,7 @@
             dropout=dropout,
             num_res_units=2,
             norm=Norm.BATCH,
+            act=act,
         )
         # ToDo: make true/false dependant on if optimizer is default or not
         self.automatic_optimization = False
@@ -132,12 +135,9 @@
         self.dice_metric = DiceMetric(
             include_background=False, reduction="mean", get_not_nans=False
         )
-        self.best_val_dice = 0
-        self.best_val_epoch = 0
-<<<<<<< HEAD
-=======
+        self.best_val_dice = 0.0
+        self.best_val_epoch = 0.0
         self.validation_step_outputs: List[dict] = []
->>>>>>> a8291f2c
 
     @property
     def num_classes(self):
@@ -153,11 +153,20 @@
         spacing: Sequence[float] = [],
     ) -> Transform:
         xforms = [
-            LoadImaged(keys=keys, reader="ITKReader", ensure_channel_first=True),
+            LoadImaged(
+                keys=keys,
+                reader="ITKReader",
+                image_only=False,
+                ensure_channel_first=True,
+            ),
             Orientationd(keys=keys, axcodes="RAS"),
             NormalizeIntensityd(keys="image", nonzero=False, channel_wise=True),
-            CropForegroundd(keys=keys, source_key="label"),
-            EnsureTyped(keys=keys, dtype=np.float32, device=self.device),  # type: ignore
+            CropForegroundd(
+                keys=keys,
+                source_key="label" if "label" in keys else "image",
+                allow_smaller=False,
+            ),
+            EnsureTyped(keys=keys, dtype=torch.float32, device=self.device),  # type: ignore
         ]
 
         if spacing:
@@ -179,8 +188,9 @@
             xforms.append(
                 RandZoomd(keys=keys, prob=0.2, min_zoom=0.8, max_zoom=1.3, mode=mode)
             )
-        # Set probability of background label being chosen as corp center to 0 and rest to 1.
+        # Set probability of background label being chosen as crop center to 0 and rest to 1.
         xforms += [
+            SpatialPadd(keys=["image", "label"], spatial_size=self.spatial_size),
             RandCropByLabelClassesd(
                 keys=keys,
                 label_key="label",
@@ -188,7 +198,7 @@
                 num_classes=self.num_classes,
                 num_samples=self.num_samples,
                 ratios=[0 if x == 0 else 1 for x in range(self.num_classes)],
-            )
+            ),
         ]
 
         if self.augment_intensity:
@@ -404,6 +414,7 @@
     channels: Tuple[int, ...] = (16, 32, 64, 128, 256),
     strides: Tuple[int, ...] = (2, 2, 2, 2),
     dropout: float = 0.0,
+    act: str = "PRELU",
     num_samples: int = 4,
     optimizer=None,
     lr_scheduling=None,
@@ -434,7 +445,8 @@
 
     # initialise the LightningModule
     if checkpoint_file and Path(checkpoint_file).exists():
-        net: Net = Net.load_from_checkpoint(f"{checkpoint_file}")
+        net: Net = Net.load_from_checkpoint(f"{checkpoint_file}", map_location="cpu")
+        net.best_val_dice = 0.0
     else:
         if num_classes > 0 and tissue_list:
             raise ValueError(
@@ -460,6 +472,7 @@
             channels=channels,
             strides=strides,
             dropout=dropout,
+            act=act,
         )
     if image_dir and labels_dir:
         net.dataset = PairedDataSet(image_dir=image_dir, labels_dir=labels_dir)
@@ -480,7 +493,7 @@
 
     # store dataset used for training
     output_dir = Path(output_dir)
-    output_dir.mkdir(exist_ok=True)
+    output_dir.mkdir(exist_ok=True, parents=True)
     log_dir = output_dir / "logs"
     (output_dir / "Dataset.json").write_text(net.dataset.dump_dataset())
 
@@ -565,8 +578,7 @@
     net.to(device)
 
     # pre-processing transforms
-    if test_labels:
-        assert len(test_images) == len(test_labels)
+    if test_labels is not None and len(test_images) == len(test_labels):
         test_files = [
             {"image": img, "label": lbl} for img, lbl in zip(test_images, test_labels)
         ]
@@ -587,7 +599,7 @@
             SaveImaged(
                 keys="pred",
                 output_dir=output_dir,
-                output_postfix="seg",
+                output_postfix="",
                 resample=False,
                 separate_folder=False,
                 print_log=False,
@@ -751,12 +763,12 @@
     )
 
     for config_file in Path(config_files_dir).iterdir():
-        assert config_file.suffix in [".json", ".yaml"]
+        assert config_file.suffix in [".json", ".yml"], f"suffix: {config_file}"
         is_json = config_file and config_file.suffix.lower() == ".json"
         dumps = partial(config.dumps, is_json=is_json)
         loads = partial(config.loads, is_json=is_json)
 
-        output_dir_scenario = output_dir / config_file.name
+        output_dir_scenario = output_dir / config_file.name.rsplit(".", 1)[0]
         output_dir_scenario.mkdir(exist_ok=True)
 
         for count, dataset_path in enumerate(all_datafold_paths):
@@ -768,27 +780,31 @@
             data: dict = loads(config_file.read_text())
 
             data["datalist"] = str(dataset_path)
-            data.pop("image_dir")
-            data.pop("labels_dir")
+            data.pop("image_dir", None)
+            data.pop("labels_dir", None)
             data["output_dir"] = str(current_output)
-            current_layers = data["channels"]
-            current_strides = data["strides"]
-
-            config_file.write_text(dumps(data))
+            # current_layers = data["channels"]
+            # current_strides = data["strides"]
+
+            current_config = current_output / "config.yml"
+            current_config.write_text(dumps(data))
 
             print("start training")
 
             result = sp.run(
                 [
                     sys.executable,
-                    str(Path.cwd() / "run_monai_unet.py"),
+                    "-m",
+                    "segmantic.commands.monai_unet_cli",
                     "train-config",
                     "-c",
-                    config_file,
-                ]
-            )
-            print(result)
-            print("training finished")
+                    str(current_config),
+                ],
+                cwd=os.fspath(current_output),
+                shell=True,
+            )
+            print(f"training finished : {result.returncode==0}")
+
             if test_image_dir is not None and test_labels_dir is not None:
                 assert test_image_dir.is_dir() and test_labels_dir.is_dir()
 
@@ -806,8 +822,8 @@
                             test_images=test_images,
                             test_labels=test_labels,
                             tissue_dict=tissue_dict,
-                            channels=current_layers,
-                            strides=current_strides,
+                            # channels=current_layers,
+                            # strides=current_strides,
                             dropout=0.0,
                             spacing=[1, 1, 1],
                             gpu_ids=gpu_ids,
