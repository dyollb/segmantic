--- conflicted
+++ resolved
@@ -9,7 +9,6 @@
 import numpy as np
 import pytorch_lightning as pl
 import torch
-import yaml
 from adabelief_pytorch import AdaBelief
 from monai.bundle import ConfigParser
 from monai.config import print_config
@@ -60,6 +59,7 @@
 from pytorch_lightning.loggers import TensorBoardLogger
 
 from ..prepro.labels import load_tissue_list
+from ..util import config
 from .dataset import PairedDataSet
 from .evaluation import confusion_matrix
 from .utils import make_device
@@ -191,11 +191,7 @@
                 RandHistogramShiftd(keys="image", prob=0.2, num_control_points=10),
                 RandBiasFieldd(keys="image", prob=0.2),
                 RandGibbsNoised(keys="image", prob=0.2, alpha=(0.0, 1.0)),
-<<<<<<< HEAD
-                RandKSpaceSpikeNoised(keys="image", prob=0.1),
-=======
                 RandKSpaceSpikeNoised(keys="image", prob=0.2),
->>>>>>> 6fd50b8a
             ]
 
         xforms += [
@@ -744,16 +740,11 @@
     )
 
     for config_file in Path(config_files_dir).iterdir():
-        # ToDo: add yaml file support
+
         assert config_file.suffix in [".json", ".yaml"]
-
         is_json = config_file and config_file.suffix.lower() == ".json"
-        dumps = (
-            partial(json.dumps, indent=4)
-            if is_json
-            else partial(yaml.safe_dump, sort_keys=False)
-        )
-        loads = json.loads if is_json else yaml.safe_load
+        dumps = partial(config.dumps, is_json)
+        loads = partial(config.loads, is_json)
 
         output_dir_scenario = output_dir / config_file.name
         output_dir_scenario.mkdir(exist_ok=True)
