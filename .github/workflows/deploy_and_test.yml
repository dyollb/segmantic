name: CI

on:
  workflow_dispatch:
  push:
    branches: [ main ]
    paths-ignore:
      - "*.md"
      - "*.png"
      - "*.svg"
      - "docs/**"
      - ".vscode/**"
  pull_request:
    branches: [ main ]
    paths-ignore:
      - "*.md"
      - "*.png"
      - "*.svg"
      - "docs/**"
      - ".vscode/**"

jobs:
  build-and-test:
<<<<<<< HEAD
      name: python ${{ matrix.python-version }}
      runs-on: ubuntu-18.04
      strategy:
        fail-fast: false
        max-parallel: 4
        matrix:
          python-version: ['3.7', '3.8', '3.9']
      steps:
      - name: Checkout
        uses: actions/checkout@v2
        with:
          path: segmantic_src
      - name: Setup python ${{ matrix.python-version }}
        uses: actions/setup-python@v2
        with:
          python-version: ${{ matrix.python-version }}
      - name: Pip cache
        uses: actions/cache@v2
        with:
          path: ~/.cache/pip
          key: ${{ runner.os }}-pip-{{ matrix.python-version }}
          restore-keys: |
            ${{ runner.os }}-pip
      - name: Pip install
        if: matrix.python-version == '3.7'
        run: pip install -e segmantic_src
      - name: Pip install [test]
        if: matrix.python-version != '3.7'
        run: pip install -e segmantic_src[test]
      - name: Test
        working-directory: segmantic_src
        run: |
          pip install pytest
          pytest tests
      - name: Static analysis
        working-directory: segmantic_src
        run: |
          pip install mypy
          mypy .
=======
    name: ${{ matrix.config.name }}
    runs-on: ${{ matrix.config.os }}
    strategy:
      fail-fast: false
      matrix:
        config:
        - {
          name: "macos-11 - Python 3.9",
          os: macos-11,
          python-version: "3.9"
          }
        - {
          name: "windows-2019 - Python 3.9",
          os: windows-2019,
          python-version: "3.9"
          }
        - {
          name: "ubuntu-20.04 - Python 3.7",
          os: ubuntu-20.04,
          python-version: "3.7"
          }
        - {
          name: "ubuntu-20.04 - Python 3.8",
          os: ubuntu-20.04,
          python-version: "3.8"
          }
        - {
          name: "ubuntu-20.04 - Python 3.9",
          os: ubuntu-20.04,
          python-version: "3.9"
          }
        - {
          name: "ubuntu-20.04 - Python 3.10",
          os: ubuntu-20.04,
          python-version: "3.10"
          }

    steps:
    - name: Checkout
      uses: actions/checkout@v2
      with:
        path: segmantic_src
    - name: Setup python ${{ matrix.config.python-version }}
      uses: actions/setup-python@v2
      with:
        python-version: ${{ matrix.config.python-version }}
    - name: Pip cache
      uses: actions/cache@v2
      with:
        path: ~/.cache/pip
        key: ${{ runner.os }}-pip-{{ matrix.config.python-version }}
        restore-keys: |
          ${{ runner.os }}-pip
    - name: Pip install
      run: pip install -e segmantic_src
    - name: Test
      working-directory: segmantic_src
      run: |
        pip install pytest
        pytest tests
    - name: Static analysis
      working-directory: segmantic_src
      run: |
        pip install mypy
        mypy .
>>>>>>> 28d843a9
<|MERGE_RESOLUTION|>--- conflicted
+++ resolved
@@ -21,47 +21,6 @@
 
 jobs:
   build-and-test:
-<<<<<<< HEAD
-      name: python ${{ matrix.python-version }}
-      runs-on: ubuntu-18.04
-      strategy:
-        fail-fast: false
-        max-parallel: 4
-        matrix:
-          python-version: ['3.7', '3.8', '3.9']
-      steps:
-      - name: Checkout
-        uses: actions/checkout@v2
-        with:
-          path: segmantic_src
-      - name: Setup python ${{ matrix.python-version }}
-        uses: actions/setup-python@v2
-        with:
-          python-version: ${{ matrix.python-version }}
-      - name: Pip cache
-        uses: actions/cache@v2
-        with:
-          path: ~/.cache/pip
-          key: ${{ runner.os }}-pip-{{ matrix.python-version }}
-          restore-keys: |
-            ${{ runner.os }}-pip
-      - name: Pip install
-        if: matrix.python-version == '3.7'
-        run: pip install -e segmantic_src
-      - name: Pip install [test]
-        if: matrix.python-version != '3.7'
-        run: pip install -e segmantic_src[test]
-      - name: Test
-        working-directory: segmantic_src
-        run: |
-          pip install pytest
-          pytest tests
-      - name: Static analysis
-        working-directory: segmantic_src
-        run: |
-          pip install mypy
-          mypy .
-=======
     name: ${{ matrix.config.name }}
     runs-on: ${{ matrix.config.os }}
     strategy:
@@ -126,5 +85,4 @@
       working-directory: segmantic_src
       run: |
         pip install mypy
-        mypy .
->>>>>>> 28d843a9
+        mypy .